<<<<<<< HEAD
use crate::{error::SbusError, packet::SbusPacket, parser::SBUS_FRAME_LENGTH, Parser};
use embedded_io::Read;

pub struct Blocking {}
impl super::Mode for Blocking {}
impl super::Sealed for Blocking {}

impl<R, M> Parser<R, M>
where
    M: super::Mode,
{
    pub fn new_blocking<R1: Read>(reader: R1) -> Parser<R1, Blocking> {
        Parser {
            reader,
            _mode: Default::default(),
        }
    }
}

impl<R: Read> Parser<R, Blocking> {
    pub fn read_frame(&mut self) -> Result<SbusPacket, SbusError> {
        let mut buffer = [0u8; SBUS_FRAME_LENGTH];
        self.reader
            .read_exact(&mut buffer)
            .map_err(|_| SbusError::ReadError)?;

        SbusPacket::from_array(&buffer)
    }
}
=======
use crate::error::SbusError;
use crate::packet::SbusPacket;
use crate::parser::{SBUS_FOOTER, SBUS_FRAME_LENGTH, SBUS_HEADER};
use crate::{available_bytes, channels_parsing};
use embedded_io::Read;
>>>>>>> 9aca7b4f

pub struct SbusParser<R>
where
    R: Read,
{
    reader: R,
    circular_buffer: [u8; 256], // Adjust the size as needed
    write_pos: usize,
    read_pos: usize,
}

impl<R> SbusParser<R>
where
    R: Read,
{
    pub fn new(reader: R) -> Self {
        Self {
            reader,
            circular_buffer: [0u8; 256],
            write_pos: 0,
            read_pos: 0,
        }
    }

<<<<<<< HEAD
    pub fn read_frame(&mut self) -> Result<SbusPacket, SbusError> {
        let mut buffer = [0u8; SBUS_FRAME_LENGTH];
        self.reader
            .read_exact(&mut buffer)
            .map_err(|_| SbusError::ReadError)?;

        SbusPacket::from_array(&buffer)
=======
    /// Read the next valid SBUS frame from the reader
    ///
    /// This function reads data from the reader and parses it into an SBUS packet.
    /// It will return an error if the reader encounters an error and will otherwise loop until a valid SBUS packet is found.
    pub fn read_next_valid_frame(&mut self) -> Result<SbusPacket, SbusError> {
        loop {
            // Read data into the circular buffer
            let mut single_byte = [0u8; 1];
            match self.reader.read_exact(&mut single_byte) {
                Ok(_) => {
                    self.circular_buffer[self.write_pos] = single_byte[0];
                    self.write_pos = (self.write_pos + 1) % self.circular_buffer.len();
                }
                Err(_) => {
                    return Err(SbusError::ReadError);
                }
            }

            // Check if we have at least 25 bytes to process
            while available_bytes(self.write_pos, self.read_pos, self.circular_buffer.len())
                >= SBUS_FRAME_LENGTH
            {
                // Look for the start of an SBUS packet (0x0F)
                if self.circular_buffer[self.read_pos] == SBUS_HEADER {
                    if let Some(value) = self.create_sbus_packet() {
                        return value;
                    }
                } else {
                    // Move read position forward by one byte if the start byte is incorrect
                    self.read_pos = (self.read_pos + 1) % self.circular_buffer.len();
                }
            }
        }
    }

    fn create_sbus_packet(&mut self) -> Option<Result<SbusPacket, SbusError>> {
        // Copy 25 bytes to the packet buffer
        let mut packet = [0u8; SBUS_FRAME_LENGTH];
        packet.iter_mut().enumerate().for_each(|(i, byte)| {
            *byte = self.circular_buffer[(self.read_pos + i) % self.circular_buffer.len()];
        });

        let end_byte = packet[SBUS_FRAME_LENGTH - 1];

        // Verify the end byte
        if end_byte == SBUS_FOOTER {
            // Parse the SBUS packet
            let channels = channels_parsing(&packet);

            let flag_byte = packet[23];

            let sbus_packet = SbusPacket {
                channels,
                d1: (flag_byte & (1 << 0)) != 0,
                d2: (flag_byte & (1 << 1)) != 0,
                frame_lost: (flag_byte & (1 << 2)) != 0,
                failsafe: (flag_byte & (1 << 3)) != 0,
            };

            // Move read position forward by 25 bytes
            self.read_pos = (self.read_pos + SBUS_FRAME_LENGTH) % self.circular_buffer.len();

            return Some(Ok(sbus_packet));
        } else {
            // Move read position forward by one byte if the end byte is incorrect
            self.read_pos = (self.read_pos + 1) % self.circular_buffer.len();
        }
        None
    }

    /// Read a single SBUS frame from the reader
    ///
    /// This function reads data from the reader and parses it into an SBUS packet.
    /// It expects the first byte to be the SBUS header and will return an error if the frame is invalid.
    pub fn read_single_frame(&mut self) -> Result<SbusPacket, SbusError> {
        // Read 25 bytes into the packet buffer
        let mut packet = [0u8; SBUS_FRAME_LENGTH];
        self.reader
            .read_exact(&mut packet)
            .map_err(|_| SbusError::ReadError)?;

        // Check header and footer
        if packet[0] != SBUS_HEADER || packet[SBUS_FRAME_LENGTH - 1] != SBUS_FOOTER {
            return Err(SbusError::InvalidHeader);
        }

        // Parse the SBUS packet
        let channels = channels_parsing(&packet);

        let flag_byte = packet[23];

        let sbus_packet = SbusPacket {
            channels,
            d1: (flag_byte & (1 << 0)) != 0,
            d2: (flag_byte & (1 << 1)) != 0,
            frame_lost: (flag_byte & (1 << 2)) != 0,
            failsafe: (flag_byte & (1 << 3)) != 0,
        };

        Ok(sbus_packet)
>>>>>>> 9aca7b4f
    }
}

#[cfg(test)]
mod tests {
    use super::*;
    use embedded_io_adapters::std::FromStd;
    use std::io::Cursor;

    const TEST_PACKET: [u8; 25] = [
        0x0F, // HEAD_BYTE
        (1024 & 0x07FF) as u8,
        (((1024 & 0x07FF) >> 8) | ((1024 & 0x07FF) << 3)) as u8,
        (((1024 & 0x07FF) >> 5) | ((1024 & 0x07FF) << 6)) as u8,
        ((1024 & 0x07FF) >> 2) as u8,
        (((1024 & 0x07FF) >> 10) | ((1024 & 0x07FF) << 1)) as u8,
        (((1024 & 0x07FF) >> 7) | ((1024 & 0x07FF) << 4)) as u8,
        ((1024 & 0x07FF) >> 4) as u8,
        ((1024 & 0x07FF) << 2) as u8,
        (((1024 & 0x07FF) >> 8) | ((1024 & 0x07FF) << 5)) as u8,
        ((1024 & 0x07FF) >> 1) as u8,
        (((1024 & 0x07FF) >> 9) | ((1024 & 0x07FF) << 6)) as u8,
        ((1024 & 0x07FF) >> 3) as u8,
        (((1024 & 0x07FF) >> 10) | ((1024 & 0x07FF) << 1)) as u8,
        (((1024 & 0x07FF) >> 7) | ((1024 & 0x07FF) << 4)) as u8,
        ((1024 & 0x07FF) >> 4) as u8,
        ((1024 & 0x07FF) << 2) as u8,
        (((1024 & 0x07FF) >> 8) | ((1024 & 0x07FF) << 5)) as u8,
        ((1024 & 0x07FF) >> 1) as u8,
        (((1024 & 0x07FF) >> 9) | ((1024 & 0x07FF) << 6)) as u8,
        ((1024 & 0x07FF) >> 3) as u8,
        (((1024 & 0x07FF) >> 10) | ((1024 & 0x07FF) << 1)) as u8,
        (((1024 & 0x07FF) >> 7) | ((1024 & 0x07FF) << 4)) as u8,
        0x00, // FLAGS_BYTE, no flags set
        0x00, // FOOT_BYTE
    ];

    #[test]
    fn test_valid_sbus_frame() {
        // Simulate a valid SBUS frame
        let data = [
            0x0F, // Header
            0x00, 0x00, // Channel 1 (bits 0-10)
            0x00, 0x00, // Channel 2 (bits 0-10)
            // Remaining channels omitted for brevity, but should be similar
            // Ensure to simulate all 16 channels and the flags byte
            0x00, 0x00, 0x00, 0x00, 0x00, 0x00, 0x00, 0x00, 0x00, 0x00, 0x00, 0x00, 0x00, 0x00,
            0x00, 0x00, 0x00, 0x00, 0x00, 0x00, 0x00, 0x00, // Flags
            0x00, // Footer
        ];
        let cursor = Cursor::new(data);
        let mut parser = SbusParser::new(FromStd::new(cursor));

<<<<<<< HEAD
        let packet = parser.read_frame().expect("Should be a valid frame");
=======
        let result = parser.read_next_valid_frame();
        assert!(result.is_ok());
>>>>>>> 9aca7b4f

        assert_eq!(packet.channels[0], 0);
        assert_eq!(packet.channels[15], 0);
        assert!(!packet.flags.d1);
        assert!(!packet.flags.d2);
        assert!(!packet.flags.frame_lost);
        assert!(!packet.flags.failsafe);
    }

    #[test]
    fn test_invalid_header() {
        // Simulate a frame with an invalid header
        let mut data = TEST_PACKET;
        data[0] = 0x00; // Invalid header

        let cursor = Cursor::new(data);
        let mut parser = SbusParser::new(FromStd::new(cursor));

<<<<<<< HEAD
        let result = parser.read_frame();
        assert!(matches!(result, Err(SbusError::InvalidHeader(0x00))));
=======
        let result = parser.read_single_frame();
        assert!(matches!(result, Err(SbusError::InvalidHeader)));
>>>>>>> 9aca7b4f
    }

    #[test]
    fn test_invalid_footer() {
        let mut data = TEST_PACKET;
        data[24] = 0xFF; // Invalid footer

        let cursor = Cursor::new(data);
        let mut parser = SbusParser::new(FromStd::new(cursor));

<<<<<<< HEAD
        let result = parser.read_frame();
        assert!(matches!(result, Err(SbusError::InvalidFooter(0xFF))));
=======
        let result = parser.read_single_frame();
        assert!(matches!(result, Err(SbusError::InvalidHeader)));
>>>>>>> 9aca7b4f
    }

    #[test]
    fn test_flag_bytes() {
        let mut data = TEST_PACKET;
        data[23] = 0b00001111; // All flags set

        let cursor = Cursor::new(data);
        let mut parser = SbusParser::new(FromStd::new(cursor));

        let result = parser.read_next_valid_frame();
        assert!(result.is_ok());
        let packet = result.unwrap();
        assert!(packet.flags.d1);
        assert!(packet.flags.d2);
        assert!(packet.flags.frame_lost);
        assert!(packet.flags.failsafe);
    }

    #[test]
    fn test_partial_frame() {
        let data = &TEST_PACKET[..20]; // Cut off the last few bytes

        let cursor = Cursor::new(data);
        let mut parser = SbusParser::new(FromStd::new(cursor));

        let result = parser.read_single_frame();
        assert!(matches!(result, Err(SbusError::ReadError)));
    }

    #[test]
    fn test_channel_decoding() {
        let mut data = [0u8; 25];
        data[0] = 0x0F; // Header
                        // Channel 1 set to 0
        data[1] = 0;
        data[2] = 0;
        // Channel 2 set to 2047, needs to correctly span bytes 2, 3, and 4
        data[2] |= (2047 << 3) as u8; // Start from bit 3 of byte 2
        data[3] = ((2047 >> 5) & 0xFF) as u8; // Next full byte
        data[4] = ((2047 >> 5) & 0x07) as u8; // Last few bits that fit into byte 4
        data[24] = 0x00; // Footer

        let cursor = Cursor::new(data);
        let mut parser = SbusParser::new(FromStd::new(cursor));

        let result = parser.read_single_frame();
        assert!(result.is_ok());
        let packet = result.unwrap();
        assert_eq!(packet.channels[0], 0); // Channel 1 should be 0
        assert_eq!(packet.channels[1], 2047); // Channel 2 should be 2047
    }
}<|MERGE_RESOLUTION|>--- conflicted
+++ resolved
@@ -1,4 +1,3 @@
-<<<<<<< HEAD
 use crate::{error::SbusError, packet::SbusPacket, parser::SBUS_FRAME_LENGTH, Parser};
 use embedded_io::Read;
 
@@ -28,13 +27,6 @@
         SbusPacket::from_array(&buffer)
     }
 }
-=======
-use crate::error::SbusError;
-use crate::packet::SbusPacket;
-use crate::parser::{SBUS_FOOTER, SBUS_FRAME_LENGTH, SBUS_HEADER};
-use crate::{available_bytes, channels_parsing};
-use embedded_io::Read;
->>>>>>> 9aca7b4f
 
 pub struct SbusParser<R>
 where
@@ -59,15 +51,6 @@
         }
     }
 
-<<<<<<< HEAD
-    pub fn read_frame(&mut self) -> Result<SbusPacket, SbusError> {
-        let mut buffer = [0u8; SBUS_FRAME_LENGTH];
-        self.reader
-            .read_exact(&mut buffer)
-            .map_err(|_| SbusError::ReadError)?;
-
-        SbusPacket::from_array(&buffer)
-=======
     /// Read the next valid SBUS frame from the reader
     ///
     /// This function reads data from the reader and parses it into an SBUS packet.
@@ -138,6 +121,15 @@
         None
     }
 
+    pub fn read_frame(&mut self) -> Result<SbusPacket, SbusError> {
+        let mut buffer = [0u8; SBUS_FRAME_LENGTH];
+        self.reader
+            .read_exact(&mut buffer)
+            .map_err(|_| SbusError::ReadError)?;
+
+        SbusPacket::from_array(&buffer)
+    }
+
     /// Read a single SBUS frame from the reader
     ///
     /// This function reads data from the reader and parses it into an SBUS packet.
@@ -168,8 +160,8 @@
         };
 
         Ok(sbus_packet)
->>>>>>> 9aca7b4f
-    }
+    }
+}
 }
 
 #[cfg(test)]
@@ -222,12 +214,7 @@
         let cursor = Cursor::new(data);
         let mut parser = SbusParser::new(FromStd::new(cursor));
 
-<<<<<<< HEAD
-        let packet = parser.read_frame().expect("Should be a valid frame");
-=======
-        let result = parser.read_next_valid_frame();
-        assert!(result.is_ok());
->>>>>>> 9aca7b4f
+        let packet = parser.read_next_valid_frame().expect("Should be a valid frame");
 
         assert_eq!(packet.channels[0], 0);
         assert_eq!(packet.channels[15], 0);
@@ -246,13 +233,8 @@
         let cursor = Cursor::new(data);
         let mut parser = SbusParser::new(FromStd::new(cursor));
 
-<<<<<<< HEAD
-        let result = parser.read_frame();
+        let result = parser.read_single_frame();
         assert!(matches!(result, Err(SbusError::InvalidHeader(0x00))));
-=======
-        let result = parser.read_single_frame();
-        assert!(matches!(result, Err(SbusError::InvalidHeader)));
->>>>>>> 9aca7b4f
     }
 
     #[test]
@@ -263,13 +245,8 @@
         let cursor = Cursor::new(data);
         let mut parser = SbusParser::new(FromStd::new(cursor));
 
-<<<<<<< HEAD
-        let result = parser.read_frame();
+        let result = parser.read_single_frame();
         assert!(matches!(result, Err(SbusError::InvalidFooter(0xFF))));
-=======
-        let result = parser.read_single_frame();
-        assert!(matches!(result, Err(SbusError::InvalidHeader)));
->>>>>>> 9aca7b4f
     }
 
     #[test]
